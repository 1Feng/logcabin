/* Copyright (c) 2013-2014 Stanford University
 *
 * Permission to use, copy, modify, and distribute this software for any
 * purpose with or without fee is hereby granted, provided that the above
 * copyright notice and this permission notice appear in all copies.
 *
 * THE SOFTWARE IS PROVIDED "AS IS" AND THE AUTHOR(S) DISCLAIM ALL WARRANTIES
 * WITH REGARD TO THIS SOFTWARE INCLUDING ALL IMPLIED WARRANTIES OF
 * MERCHANTABILITY AND FITNESS. IN NO EVENT SHALL AUTHORS BE LIABLE FOR
 * ANY SPECIAL, DIRECT, INDIRECT, OR CONSEQUENTIAL DAMAGES OR ANY DAMAGES
 * WHATSOEVER RESULTING FROM LOSS OF USE, DATA OR PROFITS, WHETHER IN AN
 * ACTION OF CONTRACT, NEGLIGENCE OR OTHER TORTIOUS ACTION, ARISING OUT OF
 * OR IN CONNECTION WITH THE USE OR PERFORMANCE OF THIS SOFTWARE.
 */

#include <fcntl.h>
#include <gtest/gtest.h>
#include <sys/stat.h>
#include <sys/time.h>

#include "build/Protocol/Raft.pb.h"
#include "Core/Debug.h"
#include "Core/ProtoBuf.h"
#include "Core/StringUtil.h"
#include "Core/STLUtil.h"
#include "Server/Globals.h"
#include "Server/RaftConsensus.h"
#include "Server/StateMachine.h"
#include "Storage/FilesystemUtil.h"
#include "Storage/MemoryLog.h"
#include "Storage/SnapshotFile.h"

namespace LogCabin {
namespace Server {
extern bool stateMachineSuppressThreads;
extern uint32_t stateMachineChildSleepMs;
namespace {

class ServerStateMachineTest : public ::testing::Test {
  public:
    ServerStateMachineTest()
      : globals()
      , consensus()
      , stateMachine()
    {
        RaftConsensusInternal::startThreads = false;
        consensus.reset(new RaftConsensus(globals));
        consensus->serverId = 1;
        consensus->log.reset(new Storage::MemoryLog());
        consensus->storageLayout.initTemporary();

        Storage::Log::Entry entry;
        entry.set_term(1);
        entry.set_type(Protocol::Raft::EntryType::CONFIGURATION);
        *entry.mutable_configuration() =
            Core::ProtoBuf::fromString<Protocol::Raft::Configuration>(
                "prev_configuration {"
                "    servers { server_id: 1, address: '127.0.0.1:61023' }"
                "}");
        consensus->init();
        consensus->append({&entry});
        consensus->startNewElection();
        consensus->configuration->localServer->lastSyncedIndex =
            consensus->log->getLastLogIndex();
        consensus->advanceCommitIndex();

        stateMachineSuppressThreads = true;
        stateMachine.reset(new StateMachine(consensus, globals.config));
    }
    ~ServerStateMachineTest() {
        stateMachineSuppressThreads = false;
        stateMachineChildSleepMs = 0;
    }


    Core::Buffer
    serialize(const Protocol::Client::Command& command) {
        Core::Buffer out;
        Core::ProtoBuf::serialize(command, out);
        return out;
    }

    Globals globals;
    std::shared_ptr<RaftConsensus> consensus;
    std::unique_ptr<StateMachine> stateMachine;
};

TEST_F(ServerStateMachineTest, getResponse)
{
    Core::Debug::setLogPolicy({{"Server/StateMachine.cc", "ERROR"}});
    stateMachine->sessions.insert({1, {}});
    StateMachine::Session& session = stateMachine->sessions.at(1);
    Protocol::Client::CommandResponse r1;
    Protocol::Client::CommandResponse r2;
    r1.mutable_tree()->set_status(Protocol::Client::Status::LOOKUP_ERROR);
    session.responses.insert({1, r1});
    Protocol::Client::ExactlyOnceRPCInfo rpcInfo;
    rpcInfo.set_client_id(2);
    rpcInfo.set_rpc_number(1);
    EXPECT_FALSE(stateMachine->getResponse(rpcInfo, r2));
    rpcInfo.set_client_id(1);
    rpcInfo.set_rpc_number(2);
    EXPECT_FALSE(stateMachine->getResponse(rpcInfo, r2));
    Core::Debug::setLogPolicy({{"", "WARNING"}});
    rpcInfo.set_client_id(1);
    rpcInfo.set_rpc_number(1);
    EXPECT_TRUE(stateMachine->getResponse(rpcInfo, r2));
    EXPECT_EQ(r1, r2);
}

TEST_F(ServerStateMachineTest, apply_tree)
{
    stateMachine->sessionTimeoutNanos = 1;
    RaftConsensus::Entry entry;
    entry.entryId = 6;
    entry.type = RaftConsensus::Entry::DATA;
    entry.clusterTime = 2;
    Protocol::Client::Command command =
        Core::ProtoBuf::fromString<Protocol::Client::Command>(
            "tree: { "
            " exactly_once: { "
            "  client_id: 39 "
            "  first_outstanding_rpc: 2 "
            "  rpc_number: 3 "
            " } "
            " make_directory { "
            "  path: '/a' "
            " } "
            "}");
    entry.data = Core::ProtoBuf::dumpString(command);
    std::vector<std::string> children;

    // session does not exist
    stateMachine->sessions.insert({1, {}});
<<<<<<< HEAD
    stateMachine->apply(entry);
    stateMachine->expireSessions(entry.clusterTime);
=======
    stateMachine->apply(6, serialize(command));
>>>>>>> ade8e71d
    stateMachine->tree.listDirectory("/", children);
    EXPECT_EQ((std::vector<std::string> {}), children);
    ASSERT_EQ(0U, stateMachine->sessions.size());

    // session exists and need to apply
    stateMachine->sessions.insert({1, {}});
    stateMachine->sessions.insert({39, {}});
<<<<<<< HEAD
    stateMachine->apply(entry);
    stateMachine->expireSessions(entry.clusterTime);
=======
    stateMachine->apply(6, serialize(command));
>>>>>>> ade8e71d
    stateMachine->tree.listDirectory("/", children);
    EXPECT_EQ((std::vector<std::string> {"a/"}), children);
    ASSERT_EQ(1U, stateMachine->sessions.size());
    EXPECT_EQ(2U, stateMachine->sessions.at(39).lastModified);

    // session exists and response exists
    stateMachine->sessions.insert({1, {}});
    stateMachine->tree.removeDirectory("/a");
<<<<<<< HEAD
    stateMachine->apply(entry);
    stateMachine->expireSessions(entry.clusterTime);
=======
    stateMachine->apply(6, serialize(command));
>>>>>>> ade8e71d
    stateMachine->tree.listDirectory("/", children);
    EXPECT_EQ((std::vector<std::string> {}), children);
    ASSERT_EQ(1U, stateMachine->sessions.size());
    EXPECT_EQ(2U, stateMachine->sessions.at(39).lastModified);

    // session exists but response discarded
    stateMachine->sessions.insert({1, {}});
    stateMachine->expireResponses(stateMachine->sessions.at(39), 4);
<<<<<<< HEAD
    stateMachine->apply(entry);
    stateMachine->expireSessions(entry.clusterTime);
=======
    stateMachine->apply(6, serialize(command));
>>>>>>> ade8e71d
    stateMachine->tree.listDirectory("/", children);
    EXPECT_EQ((std::vector<std::string> {}), children);
    ASSERT_EQ(1U, stateMachine->sessions.size());
    EXPECT_EQ(2U, stateMachine->sessions.at(39).lastModified);
}

TEST_F(ServerStateMachineTest, apply_openSession)
{
    stateMachine->sessionTimeoutNanos = 1;
    stateMachine->sessions.insert({1, {}});
    Protocol::Client::Command command =
        Core::ProtoBuf::fromString<Protocol::Client::Command>(
            "open_session: {}");
<<<<<<< HEAD
    RaftConsensus::Entry entry;
    entry.entryId = 6;
    entry.type = RaftConsensus::Entry::DATA;
    entry.data = Core::ProtoBuf::dumpString(command);
    entry.clusterTime = 2;

    stateMachine->apply(entry);
    stateMachine->expireSessions(entry.clusterTime);
=======
    stateMachine->apply(6, serialize(command));
>>>>>>> ade8e71d
    ASSERT_EQ((std::vector<uint64_t>{6U}),
              Core::STLUtil::sorted(
                  Core::STLUtil::getKeys(stateMachine->sessions)));
    StateMachine::Session& session = stateMachine->sessions.at(6);
    EXPECT_EQ(2U, session.lastModified);
    EXPECT_EQ(0U, session.firstOutstandingRPC);
    EXPECT_EQ(0U, session.responses.size());
}

// This tries to test the use of kill() to stop a snapshotting child and exit
// quickly.
TEST_F(ServerStateMachineTest, applyThreadMain_exiting_TimingSensitive)
{
    // instruct the child process to sleep for 10s
    stateMachineChildSleepMs = 10000;
    consensus->exit();
    {
        // applyThread won't be able to kill() yet due to mutex
        std::unique_lock<std::mutex> lockGuard(stateMachine->mutex);
        stateMachine->applyThread = std::thread(&StateMachine::applyThreadMain,
                                                stateMachine.get());
        struct timeval startTime;
        EXPECT_EQ(0, gettimeofday(&startTime, NULL));
        stateMachine->takeSnapshot(1, lockGuard);
        struct timeval endTime;
        EXPECT_EQ(0, gettimeofday(&endTime, NULL));
        uint64_t elapsedMillis =
            ((endTime.tv_sec   * 1000 * 1000 + endTime.tv_usec) -
             (startTime.tv_sec * 1000 * 1000 + startTime.tv_usec)) / 1000;
        EXPECT_GT(200U, elapsedMillis) <<
            "This test depends on timing, so failures are likely under "
            "heavy load, valgrind, etc.";
    }
    EXPECT_EQ(0U, consensus->lastSnapshotIndex);
}

TEST_F(ServerStateMachineTest, dumpSessionSnapshot)
{
    Protocol::Client::CommandResponse r1;
    r1.mutable_tree()->set_status(Protocol::Client::Status::LOOKUP_ERROR);

    Protocol::Client::CommandResponse r2;
    r1.mutable_tree()->set_status(Protocol::Client::Status::TYPE_ERROR);

    StateMachine::Session s1;
    s1.lastModified = 6;
    s1.firstOutstandingRPC = 5;
    s1.responses.insert({5, r1});
    s1.responses.insert({7, r2});
    stateMachine->sessions.insert({4, s1});

    StateMachine::Session s2;
    s2.firstOutstandingRPC = 9;
    s2.responses.insert({10, r2});
    s2.responses.insert({11, r1});
    stateMachine->sessions.insert({80, s2});

    StateMachine::Session s3;
    s3.firstOutstandingRPC = 6;
    stateMachine->sessions.insert({91, s3});

    {
        Storage::SnapshotFile::Writer writer(consensus->storageLayout);
        stateMachine->dumpSessionSnapshot(writer.getStream());
        writer.save();
    }

    stateMachine->sessions.at(80).responses.at(10) = r1;
    stateMachine->sessions.at(80).firstOutstandingRPC = 10;

    {
        Storage::SnapshotFile::Reader reader(consensus->storageLayout);
        stateMachine->loadSessionSnapshot(reader.getStream());
    }
    EXPECT_EQ((std::vector<std::uint64_t>{4, 80, 91}),
              Core::STLUtil::sorted(
                Core::STLUtil::getKeys(stateMachine->sessions)));
    EXPECT_EQ(6U, stateMachine->sessions.at(4).lastModified);
    EXPECT_EQ(5U, stateMachine->sessions.at(4).firstOutstandingRPC);
    EXPECT_EQ(9U, stateMachine->sessions.at(80).firstOutstandingRPC);
    EXPECT_EQ(6U, stateMachine->sessions.at(91).firstOutstandingRPC);
    EXPECT_EQ((std::vector<std::uint64_t>{5, 7}),
              Core::STLUtil::sorted(
                Core::STLUtil::getKeys(
                    stateMachine->sessions.at(4).responses)));
    EXPECT_EQ(r1, stateMachine->sessions.at(4).responses.at(5));
    EXPECT_EQ(r2, stateMachine->sessions.at(4).responses.at(7));
    EXPECT_EQ((std::vector<std::uint64_t>{10, 11}),
              Core::STLUtil::sorted(
                Core::STLUtil::getKeys(
                    stateMachine->sessions.at(80).responses)));
    EXPECT_EQ(r2, stateMachine->sessions.at(80).responses.at(10));
    EXPECT_EQ(r1, stateMachine->sessions.at(80).responses.at(11));
    EXPECT_EQ((std::vector<std::uint64_t>{}),
              Core::STLUtil::sorted(
                Core::STLUtil::getKeys(
                    stateMachine->sessions.at(91).responses)));
}

TEST_F(ServerStateMachineTest, expireResponses)
{
    stateMachine->sessions.insert({1, {}});
    StateMachine::Session& session = stateMachine->sessions.at(1);
    session.responses.insert({1, {}});
    session.responses.insert({2, {}});
    session.responses.insert({4, {}});
    session.responses.insert({5, {}});
    stateMachine->expireResponses(session, 4);
    stateMachine->expireResponses(session, 3);
    EXPECT_EQ(4U, session.firstOutstandingRPC);
    EXPECT_EQ((std::vector<uint64_t>{4U, 5U}),
              Core::STLUtil::sorted(
                  Core::STLUtil::getKeys(session.responses)));
}

TEST_F(ServerStateMachineTest, expireSessions)
{
    stateMachine->sessionTimeoutNanos = 1;
    stateMachine->sessions.insert({1, {}});
    stateMachine->sessions.at(1).lastModified = 100;
    stateMachine->sessions.insert({2, {}});
    stateMachine->sessions.at(2).lastModified = 400;
    stateMachine->sessions.insert({3, {}});
    stateMachine->sessions.at(3).lastModified = 200;
    stateMachine->sessions.insert({4, {}});
    stateMachine->sessions.at(4).lastModified = 201;
    stateMachine->sessions.insert({5, {}});
    stateMachine->expireSessions(202);
    EXPECT_EQ((std::vector<uint64_t>{2U, 4U}),
              Core::STLUtil::sorted(
                  Core::STLUtil::getKeys(stateMachine->sessions)));
}

// loadSessionSnapshot tested along with dumpSessionSnapshot above

TEST_F(ServerStateMachineTest, takeSnapshot)
{
    EXPECT_EQ(0U, consensus->lastSnapshotIndex);
    stateMachine->tree.makeDirectory("/foo");
    stateMachine->sessions.insert({4, {}});
    {
        std::unique_lock<std::mutex> lockGuard(stateMachine->mutex);
        stateMachine->takeSnapshot(1, lockGuard);
    }
    stateMachine->tree.removeDirectory("/foo");
    stateMachine->sessions.clear();
    EXPECT_EQ(1U, consensus->lastSnapshotIndex);
    consensus->discardUnneededEntries();
    consensus->readSnapshot();
    stateMachine->loadSessionSnapshot(consensus->snapshotReader->getStream());
    stateMachine->tree.loadSnapshot(consensus->snapshotReader->getStream());
    std::vector<std::string> children;
    stateMachine->tree.listDirectory("/", children);
    EXPECT_EQ((std::vector<std::string>{"foo/"}), children);
    EXPECT_EQ((std::vector<std::uint64_t>{4}),
              Core::STLUtil::sorted(
                  Core::STLUtil::getKeys(stateMachine->sessions)));
}

} // namespace LogCabin::Server::<anonymous>
} // namespace LogCabin::Server
} // namespace LogCabin
<|MERGE_RESOLUTION|>--- conflicted
+++ resolved
@@ -112,7 +112,7 @@
 {
     stateMachine->sessionTimeoutNanos = 1;
     RaftConsensus::Entry entry;
-    entry.entryId = 6;
+    entry.index = 6;
     entry.type = RaftConsensus::Entry::DATA;
     entry.clusterTime = 2;
     Protocol::Client::Command command =
@@ -127,17 +127,13 @@
             "  path: '/a' "
             " } "
             "}");
-    entry.data = Core::ProtoBuf::dumpString(command);
+    entry.command = serialize(command);
     std::vector<std::string> children;
 
     // session does not exist
     stateMachine->sessions.insert({1, {}});
-<<<<<<< HEAD
-    stateMachine->apply(entry);
-    stateMachine->expireSessions(entry.clusterTime);
-=======
-    stateMachine->apply(6, serialize(command));
->>>>>>> ade8e71d
+    stateMachine->apply(entry);
+    stateMachine->expireSessions(entry.clusterTime);
     stateMachine->tree.listDirectory("/", children);
     EXPECT_EQ((std::vector<std::string> {}), children);
     ASSERT_EQ(0U, stateMachine->sessions.size());
@@ -145,12 +141,8 @@
     // session exists and need to apply
     stateMachine->sessions.insert({1, {}});
     stateMachine->sessions.insert({39, {}});
-<<<<<<< HEAD
-    stateMachine->apply(entry);
-    stateMachine->expireSessions(entry.clusterTime);
-=======
-    stateMachine->apply(6, serialize(command));
->>>>>>> ade8e71d
+    stateMachine->apply(entry);
+    stateMachine->expireSessions(entry.clusterTime);
     stateMachine->tree.listDirectory("/", children);
     EXPECT_EQ((std::vector<std::string> {"a/"}), children);
     ASSERT_EQ(1U, stateMachine->sessions.size());
@@ -159,12 +151,8 @@
     // session exists and response exists
     stateMachine->sessions.insert({1, {}});
     stateMachine->tree.removeDirectory("/a");
-<<<<<<< HEAD
-    stateMachine->apply(entry);
-    stateMachine->expireSessions(entry.clusterTime);
-=======
-    stateMachine->apply(6, serialize(command));
->>>>>>> ade8e71d
+    stateMachine->apply(entry);
+    stateMachine->expireSessions(entry.clusterTime);
     stateMachine->tree.listDirectory("/", children);
     EXPECT_EQ((std::vector<std::string> {}), children);
     ASSERT_EQ(1U, stateMachine->sessions.size());
@@ -173,12 +161,8 @@
     // session exists but response discarded
     stateMachine->sessions.insert({1, {}});
     stateMachine->expireResponses(stateMachine->sessions.at(39), 4);
-<<<<<<< HEAD
-    stateMachine->apply(entry);
-    stateMachine->expireSessions(entry.clusterTime);
-=======
-    stateMachine->apply(6, serialize(command));
->>>>>>> ade8e71d
+    stateMachine->apply(entry);
+    stateMachine->expireSessions(entry.clusterTime);
     stateMachine->tree.listDirectory("/", children);
     EXPECT_EQ((std::vector<std::string> {}), children);
     ASSERT_EQ(1U, stateMachine->sessions.size());
@@ -192,18 +176,14 @@
     Protocol::Client::Command command =
         Core::ProtoBuf::fromString<Protocol::Client::Command>(
             "open_session: {}");
-<<<<<<< HEAD
     RaftConsensus::Entry entry;
-    entry.entryId = 6;
+    entry.index = 6;
     entry.type = RaftConsensus::Entry::DATA;
-    entry.data = Core::ProtoBuf::dumpString(command);
+    entry.command = serialize(command);
     entry.clusterTime = 2;
 
     stateMachine->apply(entry);
     stateMachine->expireSessions(entry.clusterTime);
-=======
-    stateMachine->apply(6, serialize(command));
->>>>>>> ade8e71d
     ASSERT_EQ((std::vector<uint64_t>{6U}),
               Core::STLUtil::sorted(
                   Core::STLUtil::getKeys(stateMachine->sessions)));
